--- conflicted
+++ resolved
@@ -27,13 +27,8 @@
 use futures::prelude::*;
 use libp2p_core::{upgrade::NegotiationError, UpgradeError};
 use libp2p_swarm::{
-<<<<<<< HEAD
-	KeepAlive, NegotiatedSubstream, ConnectionHandler, ConnectionHandlerEvent,
-	ConnectionHandlerUpgrErr, SubstreamProtocol,
-=======
 	ConnectionHandler, ConnectionHandlerEvent, ConnectionHandlerUpgrErr, KeepAlive,
 	NegotiatedSubstream, SubstreamProtocol,
->>>>>>> a2cfb57f
 };
 use std::{
 	collections::VecDeque,
@@ -148,11 +143,6 @@
 	}
 }
 
-<<<<<<< HEAD
-impl ConnectionHandler for Handler {
-	type InEvent = Message;
-	type OutEvent = crate::network::Result;
-=======
 impl Handler {
 	fn try_send_connected(&mut self) {
 		if self.state == State::ActiveNotSent && self.outbound.is_some() && self.peer_id.is_some() {
@@ -199,7 +189,6 @@
 impl ConnectionHandler for Handler {
 	type InEvent = MixPeerId;
 	type OutEvent = ();
->>>>>>> a2cfb57f
 	type Error = Failure;
 	type InboundProtocol = protocol::Mixnet;
 	type OutboundProtocol = protocol::Mixnet;
@@ -224,45 +213,6 @@
 		self.try_send_connected();
 	}
 
-<<<<<<< HEAD
-	fn inject_event(&mut self, message: Message) {
-		// Send an outbound message.
-		match self.outbound.take() {
-			Some(ProtocolState::Idle(stream)) => {
-				let Message(message) = message;
-				let stream = protocol::send_message(stream, message).boxed();
-				self.outbound = Some(ProtocolState::Sending(stream));
-			},
-			Some(ProtocolState::OpenStream) => {
-				self.outbound = Some(ProtocolState::OpenStream);
-				if self.pending_message.is_some() {
-					log::warn!(target: "mixnet", "Dropped message, opening stream");
-				} else {
-					self.pending_message = Some(message);
-				}
-			},
-			Some(ProtocolState::Sending(stream)) => {
-				self.outbound = Some(ProtocolState::Sending(stream));
-				// TODO ask ark if this should not buff (or safeguard ??).
-				log::warn!(target: "mixnet", "Dropped message, already sending");
-			},
-			None =>
-				if self.pending_message.is_some() {
-					log::warn!(target: "mixnet", "Dropped message");
-				} else {
-					self.pending_message = Some(message);
-				},
-		}
-	}
-
-	fn inject_dial_upgrade_error(&mut self, _info: (), error: ConnectionHandlerUpgrErr<Void>) {
-		self.outbound = None; // Request a new substream on the next `poll`.
-
-		let error = match error {
-			ConnectionHandlerUpgrErr::Upgrade(UpgradeError::Select(NegotiationError::Failed)) => {
-				debug_assert_eq!(self.state, State::Active);
-
-=======
 	fn inject_event(&mut self, peer: MixPeerId) {
 		self.peer_id = Some(peer);
 		self.try_send_connected();
@@ -272,7 +222,6 @@
 		let error = match error {
 			ConnectionHandlerUpgrErr::Upgrade(UpgradeError::Select(NegotiationError::Failed)) => {
 				log::warn!(target: "mixnet", "Connaction upgrade fail on dial.");
->>>>>>> a2cfb57f
 				self.state = State::Inactive { reported: false };
 				return
 			},
@@ -292,9 +241,6 @@
 	fn poll(
 		&mut self,
 		cx: &mut Context<'_>,
-<<<<<<< HEAD
-	) -> Poll<ConnectionHandlerEvent<protocol::Mixnet, (), crate::network::Result, Self::Error>> {
-=======
 	) -> Poll<ConnectionHandlerEvent<protocol::Mixnet, (), (), Self::Error>> {
 		if let Some(r) = self.connection_closed.as_mut() {
 			match r.poll_unpin(cx) {
@@ -305,7 +251,6 @@
 				},
 			}
 		}
->>>>>>> a2cfb57f
 		match self.state {
 			State::Inactive { reported: true } => {
 				return Poll::Pending // nothing to do on this connection
@@ -313,71 +258,12 @@
 			State::Inactive { reported: false } => {
 				log::trace!(target: "mixnet", "Network error: {}", Failure::Unsupported);
 				self.state = State::Inactive { reported: true };
-<<<<<<< HEAD
-				return Poll::Ready(ConnectionHandlerEvent::Custom(Err(Failure::Unsupported)))
-=======
->>>>>>> a2cfb57f
 			},
 			State::Active => {},
 			State::ActiveNotSent => {},
 			State::ActiveInboundNotSent => {},
 		}
 
-<<<<<<< HEAD
-		// Handle inbound messages.
-		if let Some(fut) = self.inbound.as_mut() {
-			match fut.poll_unpin(cx) {
-				Poll::Pending => {},
-				Poll::Ready(Err(e)) => {
-					log::debug!(target: "mixnet", "Inbound message error: {:?}", e);
-					self.inbound = None;
-				},
-				Poll::Ready(Ok((stream, msg))) => {
-					// An inbound message.
-					self.inbound = Some(protocol::recv_message(stream).boxed());
-					return Poll::Ready(ConnectionHandlerEvent::Custom(Ok(Message(msg))))
-				},
-			}
-		}
-
-		loop {
-			// Check for outbound failures.
-			if let Some(error) = self.pending_errors.pop_back() {
-				log::debug!(target: "mixnet", "Protocol failure: {:?}", error);
-				return Poll::Ready(ConnectionHandlerEvent::Close(error))
-			}
-
-			// Continue outbound messages.
-			match self.outbound.take() {
-				Some(ProtocolState::Idle(stream)) => {
-					self.outbound = Some(ProtocolState::Idle(stream));
-					break
-				},
-				Some(ProtocolState::OpenStream) => {
-					self.outbound = Some(ProtocolState::OpenStream);
-					break
-				},
-				Some(ProtocolState::Sending(mut future)) => match future.poll_unpin(cx) {
-					Poll::Pending => {
-						self.outbound = Some(ProtocolState::Sending(future));
-						break
-					},
-					Poll::Ready(Ok(stream)) => {
-						self.outbound = Some(ProtocolState::Idle(stream));
-						break
-					},
-					Poll::Ready(Err(e)) => {
-						self.pending_errors.push_front(Failure::Other { error: Box::new(e) });
-					},
-				},
-				None => {
-					self.outbound = Some(ProtocolState::OpenStream);
-					let protocol = SubstreamProtocol::new(protocol::Mixnet, ())
-						.with_timeout(self.config.connection_timeout);
-					return Poll::Ready(ConnectionHandlerEvent::OutboundSubstreamRequest { protocol })
-				},
-			}
-=======
 		// Check for outbound failures.
 		if let Some(error) = self.pending_errors.pop_back() {
 			log::debug!(target: "mixnet", "Protocol failure: {:?}", error);
@@ -389,7 +275,6 @@
 			let protocol = SubstreamProtocol::new(protocol::Mixnet, ())
 				.with_timeout(self.config.connection_timeout);
 			return Poll::Ready(ConnectionHandlerEvent::OutboundSubstreamRequest { protocol })
->>>>>>> a2cfb57f
 		}
 
 		// This is suspending with no wake register, but is poll very often by libp2p.
